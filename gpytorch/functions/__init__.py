from __future__ import absolute_import
from __future__ import division
from __future__ import print_function
from __future__ import unicode_literals

import torch

from ._dsmm import DSMM
from ._normal_cdf import NormalCDF
from ._log_normal_cdf import LogNormalCDF


def add_diag(input, diag):
    """
    Adds a diagonal matrix s*I to the input matrix input.

    Args:
        :attr:`input` (Tensor (nxn) or (bxnxn)):
            Tensor or LazyTensor wrapping matrix to add diagonal component to.
        :attr:`diag` (scalar or Tensor (n) or Tensor (bxn) or Tensor (bx1)):
            Diagonal component to add to tensor

    Returns:
        :obj:`Tensor` (bxnxn or nxn)
    """
    if torch.is_tensor(input):
        from ..lazy import NonLazyTensor

        return NonLazyTensor(input).add_diag()
    else:
        return input.add_diag(diag)


def add_jitter(mat, jitter_val=1e-3):
    """
    Adds "jitter" to the diagonal of a matrix.
    This ensures that a matrix that *should* be positive definite *is* positive definate.

    Args:
        - mat (matrix nxn) - Positive definite matrxi

    Returns: (matrix nxn)
    """
    if hasattr(mat, "add_jitter"):
        return mat.add_jitter(jitter_val)
    else:
        diag = torch.eye(mat.size(-1), dtype=mat.dtype, device=mat.device).mul_(jitter_val)
        if mat.ndimension() == 3:
            return mat + diag.unsqueeze(0).expand(mat.size(0), mat.size(1), mat.size(2))
        else:
            return mat + diag


def dsmm(sparse_mat, dense_mat):
    """
    Performs the (batch) matrix multiplication S x D
    where S is a sparse matrix and D is a dense matrix

    Args:
        - sparse_mat (matrix (b x)mxn) - Tensor wrapping sparse matrix
        - dense_mat (matrix (b x)nxo) - Tensor wrapping dense matrix

    Returns:
        - matrix (b x)mxo - Result
    """
    return DSMM(sparse_mat)(dense_mat)


<<<<<<< HEAD
def exact_predictive_mean(full_covar, full_mean, train_inputs, train_labels, num_train, likelihood, precomputed_cache=None):
=======
def exact_predictive_mean(
    full_covar, full_mean, train_labels, num_train, likelihood, precomputed_cache=None, non_batch_train=False
):
>>>>>>> 21c7688f
    """
    Computes the posterior predictive mean of a GP

    Args:
        - full_covar ( (n+t) x (n+t) ) - the block prior covariance matrix of training and testing points
            [ K_XX, K_XX*; K_X*X, K_X*X* ]
        - full_mean (n + t) - the training and test prior means, stacked on top of each other
        - train_inputs TODO
        - train_labels (n) - the training labels minus the training prior mean
        - noise (1) - the observed noise (from the likelihood)
        - precomputed_cache - speeds up subsequent computations (default: None)

    Returns:
        - (t) - the predictive posterior mean of the test points
    """
    if not num_train:
        return full_mean, None

    if not hasattr(full_covar, "exact_predictive_mean"):
        from ..lazy.non_lazy_tensor import NonLazyTensor

        full_covar = NonLazyTensor(full_covar)
<<<<<<< HEAD
    return full_covar.exact_predictive_mean(full_mean, train_inputs, train_labels, num_train, likelihood, precomputed_cache)


def exact_predictive_covar(full_covar, train_inputs, num_train, likelihood, precomputed_cache=None):
=======
    return full_covar.exact_predictive_mean(
        full_mean, train_labels, num_train, likelihood, precomputed_cache, non_batch_train
    )


def exact_predictive_covar(full_covar, num_train, likelihood, precomputed_cache=None, non_batch_train=False):
>>>>>>> 21c7688f
    """
    Computes the posterior predictive covariance of a GP

    Args:
        - full_covar ( (n+t) x (n+t) ) - the block prior covariance matrix of training and testing points
            [ K_XX, K_XX*; K_X*X, K_X*X* ]
        - train_inputs TODO
        - num_train (int) - how many training points are there in the full covariance matrix
        - noise (1) - the observed noise (from the likelihood)
        - precomputed_cache - speeds up subsequent computations (default: None)

    Returns:
        - LazyTensor (t x t) - the predictive posterior covariance of the test points
    """
    if not num_train:
        return full_covar, None

    if not hasattr(full_covar, "exact_predictive_covar"):
        from ..lazy.non_lazy_tensor import NonLazyTensor

        full_covar = NonLazyTensor(full_covar)
<<<<<<< HEAD
    return full_covar.exact_predictive_covar(train_inputs, num_train, likelihood, precomputed_cache)
=======
    return full_covar.exact_predictive_covar(num_train, likelihood, precomputed_cache, non_batch_train)
>>>>>>> 21c7688f


def log_normal_cdf(x):
    """
    Computes the element-wise log standard normal CDF of an input tensor x.

    This function should always be preferred over calling normal_cdf and taking the log
    manually, as it is more numerically stable.
    """
    return LogNormalCDF()(x)


def matmul(mat, rhs):
    """
    Computes a matrix multiplication between a matrix (mat) and a right hand side (rhs).
    If mat is a tensor, then this is the same as torch.matmul.
    This function can work on lazy tensors though

    Args:
        - mat (matrix nxn) - left hand size matrix
        - rhs (matrix nxk) - rhs matrix or vector

    Returns:
        - matrix nxk
    """
    return mat.matmul(rhs)


def inv_matmul(mat, rhs):
    """
    Computes a linear solve with several right hand sides.

    Args:
        - mat (matrix nxn) - Matrix to solve with
        - rhs (matrix nxk) - rhs matrix or vector

    Returns:
        - matrix nxk - (mat)^{-1} rhs
    """
    if hasattr(mat, "inv_matmul"):
        return mat.inv_matmul(rhs)
    else:
        from ..lazy.non_lazy_tensor import NonLazyTensor

        return NonLazyTensor(mat).inv_matmul(rhs)


def inv_quad(mat, tensor):
    """
    Computes an inverse quadratic form (w.r.t mat) with several right hand sides.
    I.e. computes tr( tensor^T mat^{-1} tensor )

    Args:
        - tensor (tensor nxk) - Vector (or matrix) for inverse quad

    Returns:
        - tensor - tr( tensor^T (mat)^{-1} tensor )
    """
    res, _ = inv_quad_log_det(mat, inv_quad_rhs=tensor, log_det=False)
    return res


def inv_quad_log_det(mat, inv_quad_rhs=None, log_det=False, reduce_inv_quad=True):
    """
    Computes an inverse quadratic form (w.r.t mat) with several right hand sides.
    I.e. computes tr( tensor^T mat^{-1} tensor )
    In addition, computes an (approximate) log determinant of the the matrix

    Args:
        - tensor (tensor nxk) - Vector (or matrix) for inverse quad

    Returns:
        - scalar - tr( tensor^T (mat)^{-1} tensor )
        - scalar - log determinant
    """
    if hasattr(mat, "inv_quad_log_det"):
        return mat.inv_quad_log_det(inv_quad_rhs, log_det, reduce_inv_quad=reduce_inv_quad)
    else:
        from ..lazy.non_lazy_tensor import NonLazyTensor

        return NonLazyTensor(mat).inv_quad_log_det(inv_quad_rhs, log_det, reduce_inv_quad=reduce_inv_quad)


def log_det(mat):
    """
    Computes an (approximate) log determinant of the matrix

    Returns:
        - scalar - log determinant
    """
    _, res = inv_quad_log_det(mat, inv_quad_rhs=None, log_det=True)
    return res


def normal_cdf(x):
    """
    Computes the element-wise standard normal CDF of an input tensor x.
    """
    return NormalCDF()(x)


def root_decomposition(mat):
    """
    Returns a (usually low-rank) root decomposotion lazy tensor of a PSD matrix.
    This can be used for sampling from a Gaussian distribution, or for obtaining a
    low-rank version of a matrix
    """
    if hasattr(mat, "root_decomposition"):
        return mat.root_decomposition()
    else:
        from ..lazy.non_lazy_tensor import NonLazyTensor

        return NonLazyTensor(mat).root_decomposition()


def root_inv_decomposition(mat, initial_vectors=None, test_vectors=None):
    """
    Returns a (usually low-rank) root decomposotion lazy tensor of a PSD matrix.
    This can be used for sampling from a Gaussian distribution, or for obtaining a
    low-rank version of a matrix
    """
    if hasattr(mat, "root_inv_decomposition"):
        return mat.root_inv_decomposition(initial_vectors, test_vectors)
    else:
        from ..lazy.non_lazy_tensor import NonLazyTensor

        return NonLazyTensor(mat).root_inv_decomposition(initial_vectors, test_vectors)


__all__ = [
    "add_diag",
    "dsmm",
    "exact_predictive_mean",
    "exact_predictive_covar",
    "inv_matmul",
    "inv_quad",
    "inv_quad_log_det",
    "log_det",
    "log_normal_cdf",
    "matmul",
    "normal_cdf",
    "root_decomposition",
    "root_inv_decomposition",
]<|MERGE_RESOLUTION|>--- conflicted
+++ resolved
@@ -66,13 +66,16 @@
     return DSMM(sparse_mat)(dense_mat)
 
 
-<<<<<<< HEAD
-def exact_predictive_mean(full_covar, full_mean, train_inputs, train_labels, num_train, likelihood, precomputed_cache=None):
-=======
 def exact_predictive_mean(
-    full_covar, full_mean, train_labels, num_train, likelihood, precomputed_cache=None, non_batch_train=False
+    full_covar,
+    full_mean,
+    train_inputs,
+    train_labels,
+    num_train,
+    likelihood,
+    precomputed_cache=None,
+    non_batch_train=False,
 ):
->>>>>>> 21c7688f
     """
     Computes the posterior predictive mean of a GP
 
@@ -80,7 +83,7 @@
         - full_covar ( (n+t) x (n+t) ) - the block prior covariance matrix of training and testing points
             [ K_XX, K_XX*; K_X*X, K_X*X* ]
         - full_mean (n + t) - the training and test prior means, stacked on top of each other
-        - train_inputs TODO
+        - train_inputs (:obj:`torch.tensor`) -  The training data inputs
         - train_labels (n) - the training labels minus the training prior mean
         - noise (1) - the observed noise (from the likelihood)
         - precomputed_cache - speeds up subsequent computations (default: None)
@@ -95,19 +98,14 @@
         from ..lazy.non_lazy_tensor import NonLazyTensor
 
         full_covar = NonLazyTensor(full_covar)
-<<<<<<< HEAD
-    return full_covar.exact_predictive_mean(full_mean, train_inputs, train_labels, num_train, likelihood, precomputed_cache)
-
-
-def exact_predictive_covar(full_covar, train_inputs, num_train, likelihood, precomputed_cache=None):
-=======
     return full_covar.exact_predictive_mean(
-        full_mean, train_labels, num_train, likelihood, precomputed_cache, non_batch_train
+        full_mean, train_inputs, train_labels, num_train, likelihood, precomputed_cache, non_batch_train
     )
 
 
-def exact_predictive_covar(full_covar, num_train, likelihood, precomputed_cache=None, non_batch_train=False):
->>>>>>> 21c7688f
+def exact_predictive_covar(
+    full_covar, train_inputs, num_train, likelihood, precomputed_cache=None, non_batch_train=False
+):
     """
     Computes the posterior predictive covariance of a GP
 
@@ -129,11 +127,8 @@
         from ..lazy.non_lazy_tensor import NonLazyTensor
 
         full_covar = NonLazyTensor(full_covar)
-<<<<<<< HEAD
-    return full_covar.exact_predictive_covar(train_inputs, num_train, likelihood, precomputed_cache)
-=======
-    return full_covar.exact_predictive_covar(num_train, likelihood, precomputed_cache, non_batch_train)
->>>>>>> 21c7688f
+
+    return full_covar.exact_predictive_covar(train_inputs, num_train, likelihood, precomputed_cache, non_batch_train)
 
 
 def log_normal_cdf(x):
